--- conflicted
+++ resolved
@@ -45,31 +45,7 @@
 
 .PHONY: local-garden-up
 local-garden-up:
-<<<<<<< HEAD
-	# Remove old containers and create the docker user network
-	@-./hack/local-development/local-garden/cleanup
-	# create dev folder with user permissions, otherwise docker will cause a root folder
-	@mkdir -p dev
-	@-docker network create gardener-dev --label $(LOCAL_GARDEN_LABEL)
-
-	# Start the nodeless kubernetes environment
-	@./hack/local-development/local-garden/run-kube-etcd $(LOCAL_GARDEN_LABEL)
-	@./hack/local-development/local-garden/run-kube-apiserver $(LOCAL_GARDEN_LABEL)
-	@./hack/local-development/local-garden/run-kube-controller-manager $(LOCAL_GARDEN_LABEL)
-
-	# This etcd will be used to storge gardener resources (e.g., seeds, shoots)
-	@./hack/local-development/local-garden/run-gardener-etcd $(LOCAL_GARDEN_LABEL)
-
-	# Applying proxy RBAC for the extension controller
-	# After this step, you can start using the cluster at KUBECONFIG=hack/local-development/local-garden/kubeconfigs/default-admin.conf
-	@./hack/local-development/local-garden/apply-rbac-garden-ns
-
-	# Now you can start using the cluster at with `export KUBECONFIG=hack/local-development/local-garden/kubeconfigs/default-admin.conf`
-	# Then you need to run `make dev-setup` to setup config and certificates files for gardener's components and to register the gardener-apiserver.
-	# Finally, run `make start-apiserver,start-controller-manager,start-scheduler,start-gardenlet` to start the gardener components as usual.
-=======
 	@./hack/local-development/local-garden/start.sh $(LOCAL_GARDEN_LABEL)
->>>>>>> ce187d36
 
 .PHONY: local-garden-down
 local-garden-down:
