--- conflicted
+++ resolved
@@ -12,23 +12,6 @@
 # See the License for the specific language governing permissions and
 # limitations under the License.
 
-<<<<<<< HEAD
-REGISTRY                            := eu.gcr.io/gardener-project/gardener
-APISERVER_IMAGE_REPOSITORY          := $(REGISTRY)/apiserver
-CONTROLLER_MANAGER_IMAGE_REPOSITORY := $(REGISTRY)/controller-manager
-SCHEDULER_IMAGE_REPOSITORY          := $(REGISTRY)/scheduler
-ADMISSION_IMAGE_REPOSITORY          := $(REGISTRY)/admission-controller
-SEED_ADMISSION_IMAGE_REPOSITORY     := $(REGISTRY)/seed-admission-controller
-GARDENLET_IMAGE_REPOSITORY          := $(REGISTRY)/gardenlet
-PUSH_LATEST_TAG                     := false
-VERSION                             := $(shell cat VERSION)
-EFFECTIVE_VERSION                   := $(VERSION)-$(shell git rev-parse HEAD)
-REPO_ROOT                           := $(shell dirname $(realpath $(lastword $(MAKEFILE_LIST))))
-LOCAL_GARDEN_LABEL                  := local-garden
-REMOTE_GARDEN_LABEL                 := remote-garden
-DEV_SCREEN_NAME                     := gardener-dev
-CR_VERSION                          := $(shell go mod edit -json | jq -r '.Require[] | select(.Path=="sigs.k8s.io/controller-runtime") | .Version')
-=======
 REGISTRY                               := eu.gcr.io/gardener-project/gardener
 APISERVER_IMAGE_REPOSITORY             := $(REGISTRY)/apiserver
 CONTROLLER_MANAGER_IMAGE_REPOSITORY    := $(REGISTRY)/controller-manager
@@ -43,9 +26,9 @@
 REPO_ROOT                              := $(shell dirname $(realpath $(lastword $(MAKEFILE_LIST))))
 LOCAL_GARDEN_LABEL                     := local-garden
 REMOTE_GARDEN_LABEL                    := remote-garden
+DEV_SCREEN_NAME                        := gardener-dev
 CR_VERSION                             := $(shell go list -m -f '{{ .Version }}' sigs.k8s.io/controller-runtime)
 ACTIVATE_SEEDAUTHORIZER                := false
->>>>>>> f731492e
 
 ifneq ($(strip $(shell git status --porcelain 2>/dev/null)),)
 	EFFECTIVE_VERSION := $(EFFECTIVE_VERSION)-dirty
@@ -196,27 +179,21 @@
 	@go install -mod=vendor github.com/ahmetb/gen-crd-api-reference-docs
 	@go install -mod=vendor github.com/golang/mock/mockgen
 	@go install -mod=vendor sigs.k8s.io/controller-tools/cmd/controller-gen
-<<<<<<< HEAD
 	@GO111MODULE=off go get github.com/prometheus/prometheus/cmd/promtool
 
 .PHONY: install-extra-requirements
 install-extra-requirements:
-=======
 	@./hack/install-promtool.sh
->>>>>>> f731492e
 	@./hack/install-requirements.sh
 
 .PHONY: revendor
 revendor:
-	@GO111MODULE=on go mod vendor
-	@GO111MODULE=on go mod tidy
-	@curl -sSLo hack/setup-envtest.sh https://raw.githubusercontent.com/kubernetes-sigs/controller-runtime/$(CR_VERSION)/hack/setup-envtest.sh
-<<<<<<< HEAD
-	@cd vendor/k8s.io/code-generator; go mod vendor
-=======
+	GO111MODULE=on go mod vendor
+	GO111MODULE=on go mod tidy
+	curl -sSLo hack/setup-envtest.sh https://raw.githubusercontent.com/kubernetes-sigs/controller-runtime/$(CR_VERSION)/hack/setup-envtest.sh
+	cd vendor/k8s.io/code-generator; go mod vendor
 # TODO: Remove this once k8s.io/apimachinery is upgraded to v0.20.7, see https://github.com/kubernetes/kubernetes/pull/101326
-	@sed -i '169s/if skippy < 0 {/if (skippy < 0) || (iNdEx+skippy) < 0 {/' vendor/k8s.io/apimachinery/pkg/api/resource/quantity_proto.go
->>>>>>> f731492e
+	sed -i '169s/if skippy < 0 {/if (skippy < 0) || (iNdEx+skippy) < 0 {/' vendor/k8s.io/apimachinery/pkg/api/resource/quantity_proto.go
 
 .PHONY: clean
 clean:
